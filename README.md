--- conflicted
+++ resolved
@@ -21,9 +21,7 @@
 
 for image in book.get_items_of_type(ebooklib.ITEM_IMAGE):
     print(image)
-
 ```
-
 
 
 ## Writing
@@ -33,26 +31,34 @@
 book = epub.EpubBook()
 
 # set metadata
-book.set_identifier('id123456')
-book.set_title('Sample book')
-book.set_language('en')
+book.set_identifier("id123456")
+book.set_title("Sample book")
+book.set_language("en")
 
-book.add_author('Author Authorowski')
-book.add_author('Danko Bananko', file_as='Gospodin Danko Bananko', role='ill', uid='coauthor')
+book.add_author("Author Authorowski")
+book.add_author(
+    "Danko Bananko",
+    file_as="Gospodin Danko Bananko",
+    role="ill",
+    uid="coauthor",
+)
 
 # create chapter
-c1 = epub.EpubHtml(title='Intro', file_name='chap_01.xhtml', lang='hr')
-c1.content = u'<h1>Intro heading</h1><p>Zaba je skocila u baru.</p><p><img alt="[ebook logo]" src="istatic/ebooklib.gif"/><br/></p>'
+c1 = epub.EpubHtml(title="Intro", file_name="chap_01.xhtml", lang="hr")
+c1.content = (
+    "<h1>Intro heading</h1>"
+    "<p>Zaba je skocila u baru.</p>"
+    '<p><img alt="[ebook logo]" src="static/ebooklib.gif"/><br/></p>'
+)
 
-<<<<<<< HEAD
-    # create chapter
-    c1 = epub.EpubHtml(title='Intro', file_name='chap_01.xhtml', lang='hr')
-    c1.content=u'<h1>Intro heading</h1><p>Zaba je skocila u baru.</p><p><img alt="[ebook logo]" src="static/ebooklib.gif"/><br/></p>'
-=======
 # create image from the local image
-image_content = open('ebooklib.gif', 'rb').read()
-img = epub.EpubImage(uid='image_1', file_name='static/ebooklib.gif', media_type='image/gif', content=image_content)
->>>>>>> 66ccdda4
+image_content = open("ebooklib.gif", "rb").read()
+img = epub.EpubImage(
+    uid="image_1",
+    file_name="static/ebooklib.gif",
+    media_type="image/gif",
+    content=image_content,
+)
 
 # add chapter
 book.add_item(c1)
@@ -60,27 +66,32 @@
 book.add_item(img)
 
 # define Table Of Contents
-book.toc = (epub.Link('chap_01.xhtml', 'Introduction', 'intro'),
-            (epub.Section('Simple book'),
-             (c1,))
-            )
+book.toc = (
+    epub.Link("chap_01.xhtml", "Introduction", "intro"),
+    (epub.Section("Simple book"), (c1,)),
+)
 
 # add default NCX and Nav file
 book.add_item(epub.EpubNcx())
 book.add_item(epub.EpubNav())
 
 # define CSS style
-style = 'BODY {color: white;}'
-nav_css = epub.EpubItem(uid="style_nav", file_name="style/nav.css", media_type="text/css", content=style)
+style = "BODY {color: white;}"
+nav_css = epub.EpubItem(
+    uid="style_nav",
+    file_name="style/nav.css",
+    media_type="text/css",
+    content=style,
+)
 
 # add CSS file
 book.add_item(nav_css)
 
 # basic spine
-book.spine = ['nav', c1]
+book.spine = ["nav", c1]
 
 # write to the file
-epub.write_epub('test.epub', book, {})
+epub.write_epub("test.epub", book, {})
 ```
 
 
