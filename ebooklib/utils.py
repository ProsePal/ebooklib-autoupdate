--- conflicted
+++ resolved
@@ -31,20 +31,11 @@
 
 
 def parse_string(s):
-<<<<<<< HEAD
-    parser = etree.XMLParser(recover=True)
+    parser = etree.XMLParser(recover=True, resolve_entities=False)
     try:
         tree = etree.parse(io.BytesIO(s.encode('utf-8')) , parser=parser)
     except:
         tree = etree.parse(io.BytesIO(s) , parser=parser)
-=======
-    parser = etree.XMLParser(resolve_entities=False)
-
-    try:
-        tree = etree.parse(io.BytesIO(s.encode('utf-8')), parser=parser)
-    except:
-        tree = etree.parse(io.BytesIO(s), parser=parser)
->>>>>>> f5f8e7c2
 
     return tree
 
